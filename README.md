--- conflicted
+++ resolved
@@ -1,52 +1,10 @@
 # Billys4Evr
 
-<<<<<<< HEAD
-A desktop application that monitors the SPX 500 and NASDAQ, computes hundreds of
-technical indicators, and uses a lightweight machine-learning model to predict
-the next candle. Predictions are shown alongside direction and a confidence
-score in a PySide6 interface.
-=======
-A desktop prototype that fetches SPX 500 or NASDAQ data, computes a large set
-of technical indicators and uses a lightweight machine learning model to
-predict the next candle. The prediction along with its direction and a
-confidence heuristic are displayed in a PySide6 interface.
->>>>>>> 8a56db5b
+
 
 ## Features
 
 * Fetches market data from Yahoo Finance via `yfinance`
-<<<<<<< HEAD
-* Computes a wide range of indicators using `pandas-ta`
-* Trains a simple `scikit-learn` model for next close prediction
-* Splash screen with a minimalist "4" logo before loading the main dashboard
-* Main dashboard shows a chart with the predicted next close and a collapsible
-  side panel with detailed information
-* Symbol selector (SPX or NASDAQ) and interval selector (1m to 1mo)
-=======
-* Computes hundreds of indicators using `pandas-ta`
-* Trains a simple `scikit-learn` model for next close prediction
-* Splash screen with a minimalist "4" logo before loading the main dashboard
-* Main dashboard shows a line chart with the predicted next close and a
-  collapsible side panel with additional information
->>>>>>> 8a56db5b
 
-## Usage
 
-Install requirements and run the application:
-
-```bash
-pip install -r requirements.txt
-<<<<<<< HEAD
-python billys4evr.py
-```
-
-The app starts with a splash screen while data and indicators load and then
-switches to the main dashboard displaying the latest data and the next predicted
-candle.
-=======
-python -m billys4evr
-```
-
-The app will start with a splash screen while data and indicators are loaded,
-then show the main dashboard.
->>>>>>> 8a56db5b
+## Usage